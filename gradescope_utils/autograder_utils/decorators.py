from functools import wraps, update_wrapper
import signal


class _update_wrapper_after_call(object):
    """Context manager to update a wrapper function after the wrapped function is called. Thus,
    if the wrapped function modifies the wrapper state (as in @partial_credit, for example), any
    changes to the wrapper will be preserved.
    """
    def __init__(self, wrapper, func):
        self.wrapper = wrapper
        self.func = func

    def __enter__(self):
        return self

    def __exit__(self, exc_type, exc_value, traceback):
        update_wrapper(self.wrapper, self.func)


class weight(object):
    """Simple decorator to add a __weight__ property to a function

    Usage: @weight(3.0)
    """
    def __init__(self, val):
        self.val = val

    def __call__(self, func):
        func.__weight__ = self.val
        return func


class number(object):
    """Simple decorator to add a __number__ property to a function

    Usage: @number("1.1")

    This field will then be used to sort the test results on Gradescope.
    """

    def __init__(self, val):
        self.val = str(val)

    def __call__(self, func):
        func.__number__ = self.val
        return func

class visibility(object):
    """Simple decorator to add a __visibility__ property to a function

    Usage: @visibility("hidden")

    Options for the visibility field are as follows:

    - `hidden`: test case will never be shown to students
    - `after_due_date`: test case will be shown after the assignment's due date has passed.
      If late submission is allowed, then test will be shown only after the late due date.
    - `after_published`: test case will be shown only when the assignment is explicitly published from the "Review Grades" page
    - `visible` (default): test case will always be shown
    """

    def __init__(self, val):
        self.val = val

    def __call__(self, func):
        func.__visibility__ = self.val
        return func


class hide_errors(object):
    """Simple decorator to add a __hide_errors__ property to a function

    Usage: @hide_errors("Error message to be shown upon test failure")

    Used to hide the particular source of an error which caused a test to fail.
    Otherwise, a test's particular assertions can be seen by students.
    """

    def __init__(self, val="Test failed"):
        self.val = val

    def __call__(self, func):
        func.__hide_errors__ = self.val
        return func


class tags(object):
    """Simple decorator to add a __tags__ property to a function

    Usage: @tags("concept1", "concept2")
    """
    def __init__(self, *args):
        self.tags = args

    def __call__(self, func):
        func.__tags__ = self.tags
        return func


class leaderboard(object):
    """Decorator that indicates that a test corresponds to a leaderboard column

    Usage: @leaderboard("high_score"). The string parameter indicates
    the name of the column on the leaderboard

    Then, within the test, set the value by calling
    kwargs['set_leaderboard_value'] with a value. You can make this convenient by
    explicitly declaring a set_leaderboard_value keyword argument, eg.

    ```
    def test_highscore(set_leaderboard_value=None):
        set_leaderboard_value(42)
    ```

    """

    def __init__(self, column_name, sort_order='desc'):
        self.column_name = column_name
        self.sort_order = sort_order

    def __call__(self, func):
        func.__leaderboard_column__ = self.column_name
        func.__leaderboard_sort_order__ = self.sort_order

        def set_leaderboard_value(x):
            wrapper.__leaderboard_value__ = x

        @wraps(func)
        def wrapper(*args, **kwargs):
            kwargs['set_leaderboard_value'] = set_leaderboard_value
            with _update_wrapper_after_call(wrapper, func):
                return func(*args, **kwargs)

        return wrapper


class partial_credit(object):
    """Decorator that indicates that a test allows partial credit

    Usage: @partial_credit(test_weight)

    Then, within the test, set the value by calling
    kwargs['set_score'] with a value. You can make this convenient by
    explicitly declaring a set_score keyword argument, eg.

    ```
    @partial_credit(10)
    def test_partial(set_score=None):
        set_score(4.2)
    ```

    """

    def __init__(self, weight):
        self.weight = weight

    def __call__(self, func):
        func.__weight__ = self.weight

        def set_score(x):
            wrapper.__score__ = x

        @wraps(func)
        def wrapper(*args, **kwargs):
            kwargs['set_score'] = set_score
            with _update_wrapper_after_call(wrapper, func):
                return func(*args, **kwargs)

        return wrapper


<<<<<<< HEAD
class TestTimeout(RuntimeError):
    pass


class timeout:
    """Decorator that sets a time limit on an individual test case, in seconds.
    """
    def __init__(self, seconds, error_message=None):
        if error_message is None:
            error_message = "test timed out after {}s.".format(seconds)
        self.seconds = seconds
        self.error_message = error_message

    def handle_timeout(self, signum, frame):
        raise TestTimeout(self.error_message)

    def __enter__(self):
        signal.signal(signal.SIGALRM, self.handle_timeout)
        signal.alarm(self.seconds)

    def __exit__(self, exc_type, exc_val, exc_tb):
        signal.alarm(0)

    def __call__(self, func):
        @wraps(func)
        def wrapper(*args, **kwargs):
            with _update_wrapper_after_call(wrapper, func):
                with self:
                    return func(*args, **kwargs)
=======
class custom_output(object):
    """Decorator that provides a callback function so that tests 
    can provide custom messages to the student.
    """

    FORMATS = ["text", "html", "simple_format", "md", "ansi"]
    MODES = ["replace", "append"]

    def __init__(self, format="text", mode="replace"):
        if format not in custom_output.FORMATS:
            raise ValueError(f"format must be one of the gradescope-approved formats: "
                             f"{custom_output.FORMATS}")
        if mode not in custom_output.MODES:
            raise ValueError(f"mode must be one of the following: {custom_output.MODES}")

        self.format = format
        self.mode = mode

    def __call__(self, func):
        func.__output_format__ = self.format
        func.__custom_output_mode__ = self.mode

        def set_custom_output(x):
            wrapper.__custom_output__ = x

        @wraps(func)
        def wrapper(*args, **kwargs):
            kwargs["set_custom_output"] = set_custom_output
            with _update_wrapper_after_call(wrapper, func):
                return func(*args, **kwargs)
>>>>>>> c604dbe6

        return wrapper<|MERGE_RESOLUTION|>--- conflicted
+++ resolved
@@ -170,7 +170,6 @@
         return wrapper
 
 
-<<<<<<< HEAD
 class TestTimeout(RuntimeError):
     pass
 
@@ -200,7 +199,10 @@
             with _update_wrapper_after_call(wrapper, func):
                 with self:
                     return func(*args, **kwargs)
-=======
+
+        return wrapper
+
+
 class custom_output(object):
     """Decorator that provides a callback function so that tests 
     can provide custom messages to the student.
@@ -231,6 +233,5 @@
             kwargs["set_custom_output"] = set_custom_output
             with _update_wrapper_after_call(wrapper, func):
                 return func(*args, **kwargs)
->>>>>>> c604dbe6
 
         return wrapper